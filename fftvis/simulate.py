--- conflicted
+++ resolved
@@ -1,13 +1,8 @@
 from __future__ import annotations
 
-<<<<<<< HEAD
+import matvis
 from . import utils, beams
-
-import matvis
-=======
-from . import utils
 import numpy as np
->>>>>>> 7cb654ef
 import finufft
 from typing import Callable
 from matvis import conversions
